--- conflicted
+++ resolved
@@ -41,17 +41,6 @@
         "q2_moshpit.busco.tests": [
             "data/*",
         ],
-<<<<<<< HEAD
-        "q2_moshpit.eggnog": [
-            "tests/data/*",
-            "tests/data/contig-sequences-1/*",
-            "tests/data/random-db-1/*",
-            "tests/data/good_hits/*",
-            "tests/data/bad_hits/*",
-            "tests/data/eggnog_db/*",
-            "tests/data/expected/*",
-            "citations.bib",
-=======
         'q2_moshpit.eggnog': [
             'tests/data/*',
             'tests/data/contig-sequences-1/*',
@@ -62,7 +51,6 @@
             'tests/data/eggnog_db/*',
             'tests/data/expected/*',
             'citations.bib',
->>>>>>> 6a024273
         ],
         "q2_moshpit.kraken2.tests": [
             "data/*",
