--- conflicted
+++ resolved
@@ -5,21 +5,10 @@
 #
 # The full license is in the file LICENSE, distributed with this software.
 # ----------------------------------------------------------------------------
-
-
-<<<<<<< HEAD
-from ._method import (eggnog_diamond_search, eggnog_annotate)
-from ._dbs import fetch_eggnog_db, fetch_eggnog_fasta
+from ._method import eggnog_diamond_search, eggnog_annotate
+from ._dbs import fetch_eggnog_db, fetch_diamond_db, fetch_eggnog_fasta
 
 __all__ = [
     'eggnog_diamond_search', 'eggnog_annotate', 'fetch_eggnog_db',
-    'fetch_eggnog_fasta'
-=======
-from ._method import eggnog_diamond_search, eggnog_annotate
-from ._dbs import fetch_eggnog_db, fetch_diamond_db
-
-__all__ = [
-    'eggnog_diamond_search', 'eggnog_annotate', 'fetch_eggnog_db',
-    'fetch_diamond_db'
->>>>>>> f31d81a0
+    'fetch_diamond_db', fetch_eggnog_fasta
 ]