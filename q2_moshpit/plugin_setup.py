--- conflicted
+++ resolved
@@ -6,10 +6,9 @@
 # The full license is in the file LICENSE, distributed with this software.
 # ----------------------------------------------------------------------------
 import importlib
-
-from q2_moshpit.busco.types import BUSCOResults, BuscoDB
 from q2_moshpit.busco.types import (
-    BUSCOResultsFormat, BUSCOResultsDirectoryFormat, BuscoDatabaseDirFmt
+    BUSCOResultsFormat, BUSCOResultsDirectoryFormat, BuscoDatabaseDirFmt,
+    BUSCOResults, BuscoDB
 )
 from q2_types.distance_matrix import DistanceMatrix
 from q2_types.feature_data import (
@@ -39,8 +38,7 @@
 from q2_types.kraken2._type import BrackenDB
 from q2_types.per_sample_sequences._type import AlignmentMap
 from q2_types.reference_db import (
-    ReferenceDB, Diamond, Eggnog, NCBITaxonomy, EggnogProteinSequences,
-    BuscoDB
+    ReferenceDB, Diamond, Eggnog, NCBITaxonomy, EggnogProteinSequences
 )
 
 citations = Citations.load('citations.bib', package='q2_moshpit')
@@ -1196,14 +1194,6 @@
     citations=[citations["menzel2016"]],
 )
 
-plugin.register_semantic_types(BUSCOResults)
-plugin.register_semantic_type_to_format(
-    BUSCOResults,
-    artifact_format=BUSCOResultsDirectoryFormat)
-plugin.register_formats(BUSCOResultsFormat, BUSCOResultsDirectoryFormat)
-importlib.import_module('q2_moshpit.busco.types._transformer')
-<<<<<<< HEAD
-
 p_virus, p_prok, p_euk, o_busco_db = TypeMap({
     (
         Bool % Choices(True),
@@ -1264,9 +1254,15 @@
                 "Output can be used to run BUSCO with the 'evaluate-busco' "
                 "action.",
     citations=[citations["manni_busco_2021"]],
-=======
+)
+
+plugin.register_semantic_types(BUSCOResults)
+plugin.register_semantic_type_to_format(
+    BUSCOResults,
+    artifact_format=BUSCOResultsDirectoryFormat)
+plugin.register_formats(BUSCOResultsFormat, BUSCOResultsDirectoryFormat)
+importlib.import_module('q2_moshpit.busco.types._transformer')
 plugin.register_semantic_types(BuscoDB)
 plugin.register_semantic_type_to_format(
     ReferenceDB[BuscoDB], BuscoDatabaseDirFmt
->>>>>>> beee05c6
 )