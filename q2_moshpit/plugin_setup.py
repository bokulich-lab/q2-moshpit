--- conflicted
+++ resolved
@@ -14,7 +14,7 @@
 from q2_types_genomics.kraken2 import (
     Kraken2Reports, Kraken2Outputs, Kraken2DB
 )
-<<<<<<< HEAD
+
 from qiime2.plugin import (Plugin, Citations)
 
 import importlib
@@ -27,9 +27,7 @@
 from q2_types_genomics.reference_db import ReferenceDB, Diamond, Eggnog
 from q2_types_genomics.feature_data import NOG
 from q2_types_genomics.genome_data import GenomeData, BLAST6
-=======
 from q2_types_genomics.kraken2._type import BrackenDB
->>>>>>> 8b4d715d
 from q2_types_genomics.per_sample_data import MAGs, Contigs
 from q2_types_genomics.per_sample_data._type import AlignmentMap
 
@@ -213,11 +211,10 @@
         'bracken_database': 'Bracken database.'
     },
     name='Build Kraken 2 database.',
-<<<<<<< HEAD
-    description='This method builds a Kraken 2 database from provided '
-                'DNA sequences or simply fetches the sequences based on '
-                'user inputs and uses those to construct a database.',
-    citations=[citations["wood2019"]]
+    description='This method builds a Kraken 2/Bracken databases from '
+                'provided DNA sequences or simply fetches pre-built '
+                'versions from an online resource.',
+    citations=[citations["wood2019"], citations["lu2017"]]
 )
 
 plugin.methods.register_function(
@@ -270,11 +267,4 @@
         outputs=[('ortholog_annotations', FeatureData[NOG])],
         name='Annotate orthologs against eggNOG database',
         description="Apply eggnog mapper to annotate seed orthologs.",
-        )
-=======
-    description='This method builds a Kraken 2/Bracken databases from '
-                'provided DNA sequences or simply fetches pre-built '
-                'versions from an online resource.',
-    citations=[citations["wood2019"], citations["lu2017"]]
-)
->>>>>>> 8b4d715d
+        )