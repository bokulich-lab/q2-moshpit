# ----------------------------------------------------------------------------
# Copyright (c) 2022-2023, QIIME 2 development team.
#
# Distributed under the terms of the Modified BSD License.
#
# The full license is in the file LICENSE, distributed with this software.
# ----------------------------------------------------------------------------
import importlib
from q2_types.distance_matrix import DistanceMatrix
from q2_types.feature_data import (
    FeatureData, Sequence, Taxonomy, ProteinSequence
)
from q2_types.feature_table import FeatureTable, Frequency, PresenceAbsence
from q2_types.per_sample_sequences import (
    SequencesWithQuality, PairedEndSequencesWithQuality, MAGs, Contigs
)
from q2_types.sample_data import SampleData
from q2_types.feature_map import FeatureMap, MAGtoContigs
from qiime2.core.type import Bool, Range, Int, Str, Float, List, Choices
from qiime2.core.type import (Properties, TypeMap)
from qiime2.plugin import (Plugin, Citations)
import q2_moshpit._examples as ex
import q2_moshpit
from q2_types.feature_data_mag import NOG, MAG
from q2_types.genome_data import (
    BLAST6, GenomeData, Loci, Genes, Proteins
)
from q2_types.kaiju import KaijuDB
from q2_types.kraken2 import (
    Kraken2Reports, Kraken2Outputs, Kraken2DB, Kraken2DBReport
)
<<<<<<< HEAD
from q2_types_genomics.kraken2._type import BrackenDB
from q2_types_genomics.per_sample_data import MAGs, Contigs
from q2_types_genomics.per_sample_data._type import AlignmentMap
from q2_types_genomics.reference_db import (
    ReferenceDB, Diamond, Eggnog, NCBITaxonomy, EggnogProteinSequences,
    BuscoDB
=======
from q2_types.kraken2._type import BrackenDB
from q2_types.per_sample_sequences._type import AlignmentMap
from q2_types.reference_db import (
    ReferenceDB, Diamond, Eggnog, NCBITaxonomy, EggnogProteinSequences
>>>>>>> 1677131d
)

citations = Citations.load('citations.bib', package='q2_moshpit')

kraken2_params = {
    'threads': Int % Range(1, None),
    'confidence': Float % Range(0, 1, inclusive_end=True),
    'minimum_base_quality': Int % Range(0, None),
    'memory_mapping': Bool,
    'minimum_hit_groups': Int % Range(1, None),
    'quick': Bool,
    'report_minimizer_data': Bool
}
kraken2_param_descriptions = {
    'threads': 'Number of threads.',
    'confidence': 'Confidence score threshold.',
    'minimum_base_quality': 'Minimum base quality used in classification.'
                            ' Only applies when reads are used as input.',
    'memory_mapping': 'Avoids loading the database into RAM.',
    'minimum_hit_groups': 'Minimum number of hit groups (overlapping '
                          'k-mers sharing the same minimizer).',
    'quick': 'Quick operation (use first hit or hits).',
    'report_minimizer_data': 'Include number of read-minimizers per-taxon and'
                             ' unique read-minimizers per-taxon in the repot.'
}

partition_params = {"num_partitions": Int % Range(1, None)}
partition_param_descriptions = {
        "num_partitions": "The number of partitions to split the contigs"
        " into. Defaults to partitioning into individual"
        " samples."
}

plugin = Plugin(
    name='moshpit',
    version=q2_moshpit.__version__,
    website="https://github.com/bokulich-lab/q2-moshpit",
    package='q2_moshpit',
    description=(
        'MOdular SHotgun metagenome Pipelines with Integrated '
        'provenance Tracking: QIIME 2 plugin gor metagenome analysis with'
        'tools for genome binning and functional annotation.'),
    short_description='QIIME 2 plugin for metagenome analysis.',
)

importlib.import_module('q2_moshpit.eggnog')
importlib.import_module('q2_moshpit.metabat2')

plugin.methods.register_function(
    function=q2_moshpit.metabat2.bin_contigs_metabat,
    inputs={
        'contigs': SampleData[Contigs],
        'alignment_maps': SampleData[AlignmentMap]
    },
    parameters={
        'min_contig': Int % Range(1500, None),
        'max_p': Int % Range(1, 100),
        'min_s': Int % Range(1, 100),
        'max_edges': Int % Range(1, None),
        'p_tnf': Int % Range(0, 100),
        'no_add': Bool,
        'min_cv': Int % Range(1, None),
        'min_cv_sum': Int % Range(1, None),
        'min_cls_size': Int % Range(1, None),
        'num_threads': Int % Range(0, None),
        'seed': Int % Range(0, None),
        'debug': Bool,
        'verbose': Bool
    },
    outputs=[
        ('mags', SampleData[MAGs]),
        ('contig_map', FeatureMap[MAGtoContigs]),
        ('unbinned_contigs', SampleData[Contigs % Properties('unbinned')])
    ],
    input_descriptions={
        'contigs': 'Contigs to be binned.',
        'alignment_maps': 'Reads-to-contig alignment maps.'
    },
    parameter_descriptions={
        'min_contig': 'Minimum size of a contig for binning.',
        'max_p': 'Percentage of "good" contigs considered for binning '
                 'decided by connection among contigs. The greater, the '
                 'more sensitive.',
        'min_s': 'Minimum score of a edge for binning. The greater, the '
                 'more specific.',
        'max_edges': 'Maximum number of edges per node. The greater, the '
                     'more sensitive.',
        'p_tnf': 'TNF probability cutoff for building TNF graph. Use it to '
                 'skip the preparation step. (0: auto)',
        'no_add': 'Turning off additional binning for lost or small contigs.',
        'min_cv': 'Minimum mean coverage of a contig in each library '
                  'for binning.',
        'min_cv_sum': 'Minimum total effective mean coverage of a contig '
                      '(sum of depth over minCV) for binning.',
        'min_cls_size': 'Minimum size of a bin as the output.',
        'num_threads': 'Number of threads to use (0: use all cores).',
        'seed': 'For exact reproducibility. (0: use random seed)',
        'debug': 'Debug output.',
        'verbose': 'Verbose output.'
    },
    output_descriptions={
        'mags': 'The resulting MAGs.',
        'contig_map': 'Mapping of MAG identifiers to the contig identifiers '
                      'contained in each MAG.',
        'unbinned_contigs': 'Contigs that were not binned into any MAG.'
    },
    name='Bin contigs into MAGs using MetaBAT 2.',
    description='This method uses MetaBAT 2 to bin provided contigs '
                'into MAGs.',
    citations=[citations["kang2019"], citations["heng2009samtools"],
               citations["scikit_bio_release"]]
)

T_kraken_in, T_kraken_out_rep, T_kraken_out_hits = TypeMap({
    SampleData[SequencesWithQuality |
               PairedEndSequencesWithQuality]: (
        SampleData[Kraken2Reports % Properties('reads')],
        SampleData[Kraken2Outputs % Properties('reads')]
    ),
    SampleData[Contigs]: (
        SampleData[Kraken2Reports % Properties('contigs')],
        SampleData[Kraken2Outputs % Properties('contigs')]
    ),
    FeatureData[MAG]: (
        FeatureData[Kraken2Reports % Properties('mags')],
        FeatureData[Kraken2Outputs % Properties('mags')]
    ),
})

plugin.pipelines.register_function(
    function=q2_moshpit.kraken2.classification.classify_kraken2,
    inputs={
        "seqs": T_kraken_in,
        "kraken2_db": Kraken2DB,
    },
    parameters={**kraken2_params, **partition_params},
    outputs=[
        ('reports', T_kraken_out_rep),
        ('hits', T_kraken_out_hits),
    ],
    input_descriptions={
        "seqs": "Sequences to be classified. Both, single-/paired-end reads"
                "and assembled MAGs, can be provided.",
        "kraken2_db": "Kraken 2 database.",
    },
    parameter_descriptions={
        **kraken2_param_descriptions,
        **partition_param_descriptions
    },
    output_descriptions={
        'reports': 'Reports produced by Kraken2.',
        'hits': 'Output files produced by Kraken2.',
    },
    name='Perform taxonomic classification of reads or MAGs using Kraken 2.',
    description='This method uses Kraken 2 to classify provided NGS reads '
                'or MAGs into taxonomic groups.',
    citations=[citations["wood2019"]]
)

plugin.methods.register_function(
    function=q2_moshpit.kraken2.classification._classify_kraken2,
    inputs={
        "seqs": T_kraken_in,
        "kraken2_db": Kraken2DB,
    },
    parameters=kraken2_params,
    outputs=[
        ('reports', T_kraken_out_rep),
        ('hits', T_kraken_out_hits),
    ],
    input_descriptions={
        "seqs": "The sequences to be classified. Single-end or paired-end "
                "reads, contigs, or MAGs can be provided.",
        "kraken2_db": "Kraken 2 database.",
    },
    parameter_descriptions=kraken2_param_descriptions,
    output_descriptions={
        'reports': 'Reports produced by Kraken2.',
        'hits': 'Output files produced by Kraken2.',
    },
    name='Perform taxonomic classification of reads or MAGs using Kraken 2.',
    description='This method uses Kraken 2 to classify provided NGS reads '
                'or MAGs into taxonomic groups.',
    citations=[citations["wood2019"]]
)

T_kraken_collate_reports_in, T_kraken_collate_reports_out = TypeMap({
    SampleData[Kraken2Reports % Properties('reads', 'contigs')]: (
        SampleData[Kraken2Reports % Properties('reads', 'contigs')],
    ),
    SampleData[Kraken2Reports % Properties('reads')]: (
        SampleData[Kraken2Reports % Properties('reads')],
    ),
    SampleData[Kraken2Reports % Properties('contigs')]: (
        SampleData[Kraken2Reports % Properties('contigs')],
    )
})

plugin.methods.register_function(
    function=q2_moshpit.helpers.collate_kraken2_reports,
    inputs={"kraken2_reports": List[T_kraken_collate_reports_in]},
    parameters={},
    outputs={"collated_kraken2_reports": T_kraken_collate_reports_out},
    name="Collate kraken2 reports",
    description="Collates kraken2 reports"
)

T_kraken_collate_outputs_in, T_kraken_collate_outputs_out = TypeMap({
    SampleData[Kraken2Outputs % Properties('reads', 'contigs')]: (
        SampleData[Kraken2Outputs % Properties('reads', 'contigs')],
    ),
    SampleData[Kraken2Outputs % Properties('reads')]: (
        SampleData[Kraken2Outputs % Properties('reads')],
    ),
    SampleData[Kraken2Outputs % Properties('contigs')]: (
        SampleData[Kraken2Outputs % Properties('contigs')],
    )
})

plugin.methods.register_function(
    function=q2_moshpit.helpers.collate_kraken2_outputs,
    inputs={"kraken2_outputs": List[T_kraken_collate_outputs_in]},
    parameters={},
    outputs={"collated_kraken2_outputs": T_kraken_collate_outputs_out},
    name="Collate kraken2 outputs",
    description="Collates kraken2 outputs"
)

plugin.methods.register_function(
    function=q2_moshpit.kraken2.bracken.estimate_bracken,
    inputs={
        "kraken_reports": SampleData[Kraken2Reports % Properties('reads')],
        "bracken_db": BrackenDB
    },
    parameters={
        'threshold': Int % Range(0, None),
        'read_len': Int % Range(0, None),
        'level': Str % Choices(['D', 'P', 'C', 'O', 'F', 'G', 'S'])
    },
    outputs=[
        ('reports', SampleData[Kraken2Reports % Properties('bracken')]),
        ('taxonomy', FeatureData[Taxonomy]),
        ('table', FeatureTable[Frequency])
    ],
    input_descriptions={
        "kraken_reports": "Reports produced by Kraken2.",
        "bracken_db": "Bracken database."
    },
    parameter_descriptions={
        'threshold': 'Bracken: number of reads required PRIOR to abundance '
                     'estimation to perform re-estimation.',
        'read_len': ('Bracken: read length to get all classifications for. '
                     'For paired end data (e.g., 2x150) this should be set '
                     'to the length of the single-end reads (e.g., 150).'),
        'level': 'Bracken: taxonomic level to estimate abundance at.'
    },
    output_descriptions={
        'reports': 'Reports modified by Bracken.',
    },
    name='Perform read abundance re-estimation using Bracken.',
    description='This method uses Bracken to re-estimate read abundances.',
    citations=[citations["wood2019"]]
)

plugin.methods.register_function(
    function=q2_moshpit.kraken2.build_kraken_db,
    inputs={
        "seqs": List[FeatureData[Sequence]]
    },
    parameters={
        'collection': Str % Choices(
            ['viral', 'minusb', 'standard', 'standard8',
             'standard16', 'pluspf', 'pluspf8', 'pluspf16',
             'pluspfp', 'pluspfp8', 'pluspfp16', 'eupathdb'],
        ),
        'threads': Int % Range(1, None),
        'kmer_len': Int % Range(1, None),
        'minimizer_len': Int % Range(1, None),
        'minimizer_spaces': Int % Range(1, None),
        'no_masking': Bool,
        'max_db_size': Int % Range(0, None),
        'use_ftp': Bool,
        'load_factor': Float % Range(0, 1),
        'fast_build': Bool,
        'read_len': List[Int % Range(1, None)],
    },
    outputs=[
        ('kraken2_database', Kraken2DB),
        ('bracken_database', BrackenDB),
    ],
    input_descriptions={
        "seqs": "Sequences to be added to the Kraken 2 database."
    },
    parameter_descriptions={
        'collection': 'Name of the database collection to be fetched. '
                      'Please check https://benlangmead.github.io/aws-'
                      'indexes/k2 for the description of the available '
                      'options.',
        'threads': 'Number of threads. Only applicable when building a '
                   'custom database.',
        'kmer_len': 'K-mer length in bp/aa.',
        'minimizer_len': 'Minimizer length in bp/aa.',
        'minimizer_spaces': 'Number of characters in minimizer that are '
                            'ignored in comparisons.',
        'no_masking': 'Avoid masking low-complexity sequences prior to '
                      'building; masking requires dustmasker or segmasker '
                      'to be installed in PATH',
        'max_db_size': 'Maximum number of bytes for Kraken 2 hash table; '
                       'if the estimator determines more would normally be '
                       'needed, the reference library will be downsampled '
                       'to fit.',
        'use_ftp': 'Use FTP for downloading instead of RSYNC.',
        'load_factor': 'Proportion of the hash table to be populated.',
        'fast_build': 'Do not require database to be deterministically '
                      'built when using multiple threads. This is faster, '
                      'but does introduce variability in minimizer/LCA pairs.',
        'read_len': 'Ideal read lengths to be used while building the Bracken '
                    'database.'
    },
    output_descriptions={
        'kraken2_database': 'Kraken2 database.',
        'bracken_database': 'Bracken database.'
    },
    name='Build Kraken 2 database.',
    description='This method builds a Kraken 2/Bracken databases from '
                'provided DNA sequences or simply fetches pre-built '
                'versions from an online resource.',
    citations=[citations["wood2019"], citations["lu2017"]]
)

plugin.methods.register_function(
    function=q2_moshpit.kraken2.database.inspect_kraken2_db,
    inputs={"db": Kraken2DB},
    parameters={"threads": Int % Range(1, None)},
    outputs=[("report", Kraken2DBReport)],
    input_descriptions={
        "db": "The Kraken 2 database for which to generate the report."
    },
    parameter_descriptions={
        "threads": "The number of threads to use."
    },
    output_descriptions={
        "report": "The report of the supplied database."
    },
    name="Inspect a Kraken 2 database.",
    description="This method generates a report of identical format to those "
                "generated by classify_kraken2, with the interpretation being "
                "instead of reporting the number of inputs classified to a "
                "taxon/clade, the number of minimizers mapped to a "
                "taxon/clade are reported.",
    citations=[citations["wood2019"]],
)

plugin.methods.register_function(
    function=q2_moshpit.dereplication.dereplicate_mags,
    inputs={
        "mags": SampleData[MAGs],
        "distance_matrix": DistanceMatrix
    },
    parameters={
        "threshold": Float % Range(0, 1, inclusive_end=True)
    },
    outputs=[
        ('dereplicated_mags', FeatureData[MAG]),
        ('feature_table', FeatureTable[PresenceAbsence])
    ],
    input_descriptions={
        "mags": "MAGs to be dereplicated.",
        "distance_matrix": "Matrix of distances between MAGs."
    },
    parameter_descriptions={
        "threshold": "Similarity threshold required to consider "
                     "two bins identical."
    },
    output_descriptions={
        "dereplicated_mags": "Dereplicated MAGs.",
        "feature_table": "Mapping between MAGs and samples."
    },
    name='Dereplicate MAGs from multiple samples.',
    description='This method dereplicates MAGs from multiple samples '
                'using distances between them found in the provided '
                'distance matrix. For each cluster of similar MAGs, '
                'the longest one will be selected as the representative.',
    citations=[]
)

plugin.methods.register_function(
    function=q2_moshpit.kraken2.kraken2_to_features,
    inputs={
        'reports': SampleData[Kraken2Reports]
    },
    parameters={
        'coverage_threshold': Float % Range(0, 100, inclusive_end=True)
    },
    outputs=[
        ('table', FeatureTable[PresenceAbsence]),
        ('taxonomy', FeatureData[Taxonomy])
    ],
    input_descriptions={
        'reports': 'Per-sample Kraken 2 reports.'
    },
    parameter_descriptions={
        'coverage_threshold': 'The minimum percent coverage required to'
                              ' produce a feature.'
    },
    output_descriptions={
        'table': 'A presence/absence table of selected features. The features'
                 ' are not of even ranks, but will be the most specific rank'
                 ' available.',
        'taxonomy': 'Infra-clade ranks are ignored '
                    'unless they are strain-level. Missing internal ranks '
                    'are annotated by their next most specific rank, '
                    'with the exception of k__Bacteria and k__Archaea which '
                    'match their domain\'s name.',
    },
    name='Select downstream features from Kraken 2',
    description='Convert a Kraken 2 report, which is an annotated NCBI '
                'taxonomy tree into generic artifacts for downstream '
                'analyses.'
)

plugin.methods.register_function(
    function=q2_moshpit.kraken2.kraken2_to_mag_features,
    inputs={
        'reports': FeatureData[Kraken2Reports % Properties('mags')],
        'hits': FeatureData[Kraken2Outputs % Properties('mags')],
    },
    parameters={
        'coverage_threshold': Float % Range(0, 100, inclusive_end=True),
        # 'lca_mode': Str % Choices(['lca', 'majority'])
    },
    outputs=[('taxonomy', FeatureData[Taxonomy])],
    input_descriptions={
        'reports': 'Per-sample Kraken 2 reports.',
        'hits': 'Per-sample Kraken 2 output files.',
    },
    parameter_descriptions={
        'coverage_threshold': 'The minimum percent coverage required to '
                              'produce a feature.',
        # 'lca_mode': 'The method used to determine the LCA of a MAG using '
        #             'taxonomic assignments of its contigs. '
    },
    output_descriptions={
        'taxonomy': 'Infra-clade ranks are ignored '
                    'unless they are strain-level. Missing internal ranks '
                    'are annotated by their next most specific rank, '
                    'with the exception of k__Bacteria and k__Archaea which '
                    'match their domain\'s name.',
    },
    name='Select downstream MAG features from Kraken 2',
    description='Convert a Kraken 2 report, which is an annotated NCBI '
                'taxonomy tree into generic artifacts for downstream '
                'analyses.'
)

plugin.methods.register_function(
    function=q2_moshpit.eggnog.build_custom_diamond_db,
    inputs={
        'seqs': FeatureData[ProteinSequence],
        'taxonomy': ReferenceDB[NCBITaxonomy],
    },
    input_descriptions={
        'seqs': "Protein reference database.",
        'taxonomy': "Reference taxonomy, "
                    "needed to provide taxonomy features."
    },
    outputs=[('diamond_db', ReferenceDB[Diamond])],
    output_descriptions={
        'diamond_db': "DIAMOND database."
    },
    parameters={
        "threads": Int % Range(1, None),
        "file_buffer_size": Int % Range(1, None),
        "ignore_warnings": Bool,
        "no_parse_seqids": Bool
    },
    parameter_descriptions={
        "threads": "Number of CPU threads.",
        "file_buffer_size": "File buffer size in bytes.",
        "ignore_warnings": "Ignore warnings.",
        "no_parse_seqids": "Print raw seqids without parsing."
    },
    name="Create a DIAMOND formatted reference database from a FASTA input "
         "file.",
    description="Creates an artifact containing a binary DIAMOND database "
                "file (ref_db.dmnd) from a protein reference database "
                "file in FASTA format.",
    citations=[citations["buchfink_sensitive_2021"]],
    examples={
        "Minimum working example": ex.diamond_makedb
    }
)

plugin.methods.register_function(
    function=q2_moshpit.eggnog.fetch_eggnog_db,
    inputs={},
    parameters={},
    outputs=[("eggnog_db", ReferenceDB[Eggnog])],
    output_descriptions={
        "eggnog_db": "Artifact containing the eggNOG annotation "
                     "database."
    },
    name="Fetch the databases necessary to run the "
         "eggnog-annotate action.",
    description="Downloads eggnog reference database  "
                "using the `download_eggnog_data.py` script from eggNOG. "
                "Here, this script downloads 3 files "
                "and creates and artifact with them. At least 80 Gb of "
                "storage space is required to run this action. "
                "Links to files: "
                "eggnog.db: "
                "http://eggnogdb.embl.de/download/emapperdb-5.0.2/eggnog.db.gz"
                "eggnog.taxa.db: "
                "http://eggnogdb.embl.de/download/emapperdb-5.0.2/"
                "eggnog.taxa.tar.gz"
                "eggnog.taxa.db.traverse.pkl: "
                "http://eggnogdb.embl.de/download/emapperdb-5.0.2/"
                "eggnog_proteins.dmnd.gz",
    citations=[citations["huerta_cepas_eggnog_2019"]]
)

plugin.methods.register_function(
    function=q2_moshpit.eggnog.fetch_diamond_db,
    inputs={},
    parameters={},
    outputs=[("diamond_db", ReferenceDB[Diamond])],
    output_descriptions={
        "diamond_db": "Complete Diamond reference database."
    },
    name="Fetch the complete Diamond database necessary to run the "
         "eggnog-diamond-search action.",
    description="Downloads Diamond reference database.  "
                "This action downloads 1 file (ref_db.dmnd). "
                "At least 18 Gb of storage space is "
                "required to run this action. "
                "Link to database: "
                "http://eggnogdb.embl.de/download/emapperdb-5.0.2/"
                "eggnog_proteins.dmnd.gz",
    citations=[
        citations["buchfink_sensitive_2021"],
        citations["huerta_cepas_eggnog_2019"]
    ]
)

plugin.methods.register_function(
    function=q2_moshpit.eggnog.fetch_eggnog_proteins,
    inputs={},
    parameters={},
    outputs=[("eggnog_proteins", ReferenceDB[EggnogProteinSequences])],
    output_descriptions={
        "eggnog_proteins": "eggNOG database of protein sequences and "
                           "their corresponding taxonomy information."
    },
    name="Fetch the databases necessary to run the "
         "build-eggnog-diamond-db action.",
    description="Downloads eggnog proteome database  "
                "This script downloads 2 files "
                "(e5.proteomes.faa and e5.taxid_info.tsv) "
                "and creates and artifact with them. At least 18 GB of "
                "storage space is required to run this action. ",
    citations=[citations["huerta_cepas_eggnog_2019"]]
)


plugin.methods.register_function(
    function=q2_moshpit.eggnog.fetch_ncbi_taxonomy,
    inputs={},
    parameters={},
    outputs=[("taxonomy", ReferenceDB[NCBITaxonomy])],
    output_descriptions={
        "taxonomy": "NCBI reference taxonomy."
    },
    name="Fetch NCBI reference taxonomy",
    description="Downloads NCBI reference taxonomy from the NCBI FTP server. "
                "The resulting artifact is required by the "
                "build-custom-diamond-db action if one wished to "
                "create a Diamond data base with taxonomy features. "
                "At least 30 GB of "
                "storage space is required to run this action.",
    citations=[citations["NCBI"]]
)

plugin.methods.register_function(
    function=q2_moshpit.eggnog.build_eggnog_diamond_db,
    inputs={
        'eggnog_proteins': ReferenceDB[EggnogProteinSequences],
    },
    input_descriptions={
        'eggnog_proteins': "eggNOG database of protein sequences and "
                           "their corresponding taxonomy information "
                           "(generated through the `fetch-eggnog-proteins` "
                           "action)."
    },
    parameters={
        'taxon': Int % Range(2, 1579337)
    },
    parameter_descriptions={
        'taxon': "Taxon ID number."
    },
    outputs=[("diamond_db", ReferenceDB[Diamond])],
    output_descriptions={
        "diamond_db": "Complete Diamond reference database for the"
                      "specified taxon."
    },
    name="Create a DIAMOND formatted reference database for the"
         "specified taxon.",
    description="Creates a DIAMOND database which contains the protein "
                "sequences that belong to the specified taxon.",
    citations=[
        citations["buchfink_sensitive_2021"],
        citations["huerta_cepas_eggnog_2019"]
    ]
)

plugin.methods.register_function(
    function=q2_moshpit.eggnog.eggnog_diamond_search,
    inputs={
        'sequences': SampleData[Contigs] | FeatureData[MAG],
        'diamond_db': ReferenceDB[Diamond],
    },
    parameters={
        'num_cpus': Int,
        'db_in_memory': Bool,
    },
    input_descriptions={
        'sequences': 'Sequence data of the contigs we want to '
                     'search for hits using the Diamond Database',
        'diamond_db': 'The filepath to an artifact containing the '
                      'Diamond database',
    },
    parameter_descriptions={
        'num_cpus': 'Number of CPUs to utilize. \'0\' will '
                    'use all available.',
        'db_in_memory': 'Read database into memory. The '
                        'database can be very large, so this '
                        'option should only be used on clusters or other '
                        'machines with enough memory.',
    },
    outputs=[
        ('eggnog_hits', SampleData[BLAST6]),
        ('table', FeatureTable[Frequency])
    ],
    name='Run eggNOG search using diamond aligner',
    description="This method performs the steps by which we find our "
                "possible target sequences to annotate using the diamond "
                "search functionality from the eggnog `emapper.py` script",
    citations=[
        citations["buchfink_sensitive_2021"],
        citations["huerta_cepas_eggnog_2019"]
    ]
)

plugin.methods.register_function(
    function=q2_moshpit.eggnog.eggnog_annotate,
    inputs={
        'eggnog_hits': SampleData[BLAST6],
        'eggnog_db': ReferenceDB[Eggnog],
    },
    parameters={
        'db_in_memory': Bool,
    },
    parameter_descriptions={
        'db_in_memory': 'Read eggnog database into memory. The '
                        'eggnog database is very large(>44GB), so this '
                        'option should only be used on clusters or other '
                        'machines with enough memory.',
    },
    outputs=[('ortholog_annotations', FeatureData[NOG])],
    name='Annotate orthologs against eggNOG database',
    description="Apply eggnog mapper to annotate seed orthologs.",
    citations=[citations["huerta_cepas_eggnog_2019"]]
)

# First bool flag only allowed to be True when the DB contains all lineages
# Second bool flag only allowed to be True when the DB has property "eukaryota"
# Third bool flag only allowed to be True when the DB has property "prokaryota"
# Triple false option = setting where user specifies the lineage dataset
(
    i_busco_db,
    p_auto_lineage, p_auto_lineage_euk, p_auto_lineage_prok,
    _
) = TypeMap({
    (
        ReferenceDB[
            BuscoDB % Properties(['virus', 'prokaryota', 'eukaryota'])
        ],
        Bool % Choices(True),
        Bool % Choices(False),
        Bool % Choices(False),
    ): Int,  # Placeholder type because visualizations have no output
    (
        ReferenceDB[
            BuscoDB % Properties(['virus', 'prokaryota', 'eukaryota'])
        ],
        Bool % Choices(False),
        Bool % Choices(True),
        Bool % Choices(False),
    ): Int,
    (
        ReferenceDB[
            BuscoDB % Properties(['virus', 'prokaryota', 'eukaryota'])
        ],
        Bool % Choices(False),
        Bool % Choices(False),
        Bool % Choices(True),
    ): Int,
    (
        ReferenceDB[
            BuscoDB % Properties(['virus', 'prokaryota', 'eukaryota'])
        ],
        Bool % Choices(False),
        Bool % Choices(False),
        Bool % Choices(False),
    ): Int,
    (
        ReferenceDB[BuscoDB % Properties(['prokaryota', 'eukaryota'])],
        Bool % Choices(False),
        Bool % Choices(True),
        Bool % Choices(False),
    ): Int,
    (
        ReferenceDB[BuscoDB % Properties(['prokaryota', 'eukaryota'])],
        Bool % Choices(False),
        Bool % Choices(False),
        Bool % Choices(True),
    ): Int,
    (
        ReferenceDB[BuscoDB % Properties(['prokaryota', 'eukaryota'])],
        Bool % Choices(False),
        Bool % Choices(False),
        Bool % Choices(False),
    ): Int,
    (
        ReferenceDB[BuscoDB % Properties(['virus', 'eukaryota'])],
        Bool % Choices(False),
        Bool % Choices(True),
        Bool % Choices(False),
    ): Int,
    (
        ReferenceDB[BuscoDB % Properties(['virus', 'eukaryota'])],
        Bool % Choices(False),
        Bool % Choices(False),
        Bool % Choices(False),
    ): Int,
    (
        ReferenceDB[BuscoDB % Properties(['virus', 'prokaryota'])],
        Bool % Choices(False),
        Bool % Choices(False),
        Bool % Choices(True),
    ): Int,
    (
        ReferenceDB[BuscoDB % Properties(['virus', 'prokaryota'])],
        Bool % Choices(False),
        Bool % Choices(False),
        Bool % Choices(False),
    ): Int,
    (
        ReferenceDB[BuscoDB % Properties('prokaryota')],
        Bool % Choices(False),
        Bool % Choices(False),
        Bool % Choices(True),
    ): Int,
    (
        ReferenceDB[BuscoDB % Properties('prokaryota')],
        Bool % Choices(False),
        Bool % Choices(False),
        Bool % Choices(False),
    ): Int,
    (
        ReferenceDB[BuscoDB % Properties('eukaryota')],
        Bool % Choices(False),
        Bool % Choices(True),
        Bool % Choices(False),
    ): Int,
    (
        ReferenceDB[BuscoDB % Properties('eukaryota')],
        Bool % Choices(False),
        Bool % Choices(False),
        Bool % Choices(False),
    ): Int,
    (
        ReferenceDB[BuscoDB % Properties('virus')],
        Bool % Choices(False),
        Bool % Choices(False),
        Bool % Choices(False),
    ): Int,
})

busco_params = {
    "mode": Str % Choices(["genome"]),
    "lineage_dataset": Str,
    "augustus": Bool,
    "augustus_parameters": Str,
    "augustus_species": Str,
    "auto_lineage": p_auto_lineage,
    "auto_lineage_euk": p_auto_lineage_euk,
    "auto_lineage_prok": p_auto_lineage_prok,
    "cpu": Int % Range(1, None),
    "config": Str,
    "contig_break": Int % Range(0, None),
    "evalue": Float % Range(0, None, inclusive_start=False),
    "force": Bool,
    "limit": Int % Range(1, 20),
    "long": Bool,
    "metaeuk_parameters": Str,
    "metaeuk_rerun_parameters": Str,
    "miniprot": Bool,
    "scaffold_composition": Bool,
}

busco_param_descriptions = {
    "mode": "Specify which BUSCO analysis mode to run."
            "Currently only the 'genome' option is supported, "
            "for genome assemblies. In the future modes for transcriptome "
            "assemblies and for annotated gene sets (proteins) will be made "
            "available.",
    "lineage_dataset": "Specify the name of the BUSCO lineage to be used. "
                       "To see all possible options run `busco "
                       "--list-datasets`.",
    "augustus": "Use augustus gene predictor for eukaryote runs.",
    "augustus_parameters": "Pass additional arguments to Augustus. "
                           "All arguments should be contained within a single "
                           "string with no white space, with each argument "
                           "separated by a comma. "
                           "Example: '--PARAM1=VALUE1,--PARAM2=VALUE2'.",
    "augustus_species": "Specify a species for Augustus training.",
    "auto_lineage": "Run auto-lineage to find optimum lineage path.",
    "auto_lineage_euk": "Run auto-placement just on eukaryote tree to find "
                        "optimum lineage path.",
    "auto_lineage_prok": "Run auto-lineage just on non-eukaryote trees to "
                         "find optimum lineage path.",
    "cpu": "Specify the number (N=integer) of threads/cores to use.",
    "config": "Provide a config file.",
    "contig_break": "Number of contiguous Ns to signify a break between "
                    "contigs. Default is n=10. "
                    "See https://gitlab.com/ezlab/busco/-/issues/691 for a "
                    "more detailed explanation.",
    "evalue": "E-value cutoff for BLAST searches. "
              "Allowed formats, 0.001 or 1e-03, Default: 1e-03.",
    "force": "Force rewriting of existing files. Must be used when output "
             "files with the provided name already exist.",
    "limit": "How many candidate regions (contig or transcript) to consider "
             "per BUSCO. Default: 3.",
    "long": "Optimization Augustus self-training mode (Default: Off); "
            "adds considerably to the run time, "
            "but can improve results for some non-model organisms.",
    "metaeuk_parameters": "Pass additional arguments to Metaeuk for the first "
                          "run. All arguments should be contained within a "
                          "single string with no white space, with each "
                          "argument separated by a comma. "
                          "Example: `--PARAM1=VALUE1,--PARAM2=VALUE2`.",
    "metaeuk_rerun_parameters": "Pass additional arguments to Metaeuk for the "
                                "second run. All arguments should be "
                                "contained within a single string with no "
                                "white space, with each argument separated by "
                                "a comma. "
                                "Example: `--PARAM1=VALUE1,--PARAM2=VALUE2`.",
    "miniprot": "Use miniprot gene predictor for eukaryote runs.",
    "scaffold_composition": "Writes ACGTN content per scaffold to a file "
                            "`scaffold_composition.txt`.",
}

plugin.visualizers.register_function(
    function=q2_moshpit.busco.evaluate_busco,
    inputs={
        "bins": SampleData[MAGs],
        "busco_db": i_busco_db
    },
    parameters=busco_params,
    input_descriptions={
        "bins": "MAGs to be analyzed",
        "busco_db": "BUSCO database. If provided BUSCO will run in offline "
                    "mode"
    },
    parameter_descriptions=busco_param_descriptions,
    name="Evaluate quality of the generated MAGs using BUSCO.",
    description="This method uses BUSCO "
                "(Benchmarking Universal Single-Copy Ortholog assessment "
                "tool) to assess the quality of assembled MAGs and generates "
                "visualizations summarizing the results.",
    citations=[citations["manni_busco_2021"]],
)


p_virus, p_prok, p_euk, o_busco_db = TypeMap({
    (
        Bool % Choices(True),
        Bool % Choices(True),
        Bool % Choices(True)
    ): ReferenceDB[BuscoDB % Properties(['virus', 'prokaryota', 'eukaryota'])],
    (
        Bool % Choices(False),
        Bool % Choices(True),
        Bool % Choices(True)
    ): ReferenceDB[BuscoDB % Properties(['prokaryota', 'eukaryota'])],
    (
        Bool % Choices(True),
        Bool % Choices(False),
        Bool % Choices(True)
    ): ReferenceDB[BuscoDB % Properties(['virus', 'eukaryota'])],
    (
        Bool % Choices(True),
        Bool % Choices(True),
        Bool % Choices(False)
    ): ReferenceDB[BuscoDB % Properties(['virus', 'prokaryota'])],
    (
        Bool % Choices(True),
        Bool % Choices(False),
        Bool % Choices(False)
    ): ReferenceDB[BuscoDB % Properties('virus')],
    (
        Bool % Choices(False),
        Bool % Choices(True),
        Bool % Choices(False)
    ): ReferenceDB[BuscoDB % Properties('prokaryota')],
    (
        Bool % Choices(False),
        Bool % Choices(False),
        Bool % Choices(True)
    ): ReferenceDB[BuscoDB % Properties('eukaryota')],
})


plugin.methods.register_function(
    function=q2_moshpit.busco.fetch_busco_db,
    inputs={},
    outputs=[('busco_db', o_busco_db)],
    output_descriptions={
        'busco_db': "BUSCO database for the specified lineages"
    },
    parameters={
        "virus": p_virus,
        "prok": p_prok,
        "euk": p_euk,
    },
    parameter_descriptions={
        "virus": "Download the virus dataset",
        "prok": "Download the prokaryote dataset",
        "euk": "Download the eukaryote dataset",
    },
    name="Download BUSCO database.",
    description="Downloads BUSCO database for the specified lineage. "
                "Output can be used to run BUSCO wit the evaluate-busco "
                "action.",
    citations=[citations["manni_busco_2021"]],
)

plugin.methods.register_function(
    function=q2_moshpit.prodigal.predict_genes_prodigal,
    inputs={
        'mags': FeatureData[MAG]
    },
    input_descriptions={
        'mags': 'MAGs for which one wishes to predict genes.'
    },
    parameters={
        "translation_table_number": Str % Choices([
            '1', '2', '3', '4', '5', '6',
            '9', '10', '11', '12', '13', '14', '15', '16',
            '21', '22', '23', '24', '25'
        ])
    },
    parameter_descriptions={
        'translation_table_number':
            'Translation table to be used to '
            'translate genes into a sequence of amino '
            'acids. See '
            'https://www.ncbi.nlm.nih.gov/Taxonomy/Utils/wprintgc.cgi '
            'for reference.'
    },
    outputs=[
        ('loci', GenomeData[Loci]),
        ('genes', GenomeData[Genes]),
        ('proteins', GenomeData[Proteins])
    ],
    output_descriptions={
        'loci': "Gene coordinates files (one per MAG) listing the location of "
                "each predicted gene as well as some additional scoring "
                "information. ",
        'genes': "Fasta files (one per MAG) with the nucleotide sequences of "
                 "the predicted genes.",
        'proteins': "Fasta files (one per MAG) with the protein translation "
                    "of the predicted genes."
    },
    name='Predict gene sequences from MAGs using Prodigal.',
    description="Prodigal (PROkaryotic DYnamic programming "
                "Gene-finding ALgorithm), a gene prediction algorithm "
                "designed for improved gene structure prediction, translation "
                "initiation site recognition, and reduced false positives in "
                "prokaryotic genomes.",
    citations=[citations["hyatt_prodigal_2010"]]
)

plugin.methods.register_function(
    function=q2_moshpit.kaiju.fetch_kaiju_db,
    inputs={},
    parameters={
        "database_type": Str
        % Choices(
            [
                "nr",
                "nr_euk",
                "refseq",
                "fungi",
                "viruses",
                "plasmids",
                "progenomes",
                "rvdb",
            ]
        ),
    },
    outputs=[
        ("database", KaijuDB),
    ],
    input_descriptions={},
    parameter_descriptions={
        "database_type": "Type of database to be downloaded. For more "
        "information on available types please see the list on "
        "Kaiju's web server: https://kaiju.binf.ku.dk/server",
    },
    output_descriptions={"database": "Kaiju database."},
    name="Fetch Kaiju database.",
    description="This method fetches the latest Kaiju database from "
                "https://kaiju.binf.ku.dk/server.",
    citations=[citations["menzel2016"]],
)

plugin.methods.register_function(
    function=q2_moshpit.kaiju.classify_kaiju,
    inputs={
        "seqs": SampleData[
            SequencesWithQuality | PairedEndSequencesWithQuality
            ],
        "db": KaijuDB,
    },
    parameters={
        "z": Int % Range(1, None),
        "a": Str % Choices(["greedy", "mem"]),
        "e": Int % Range(1, None),
        "m": Int % Range(1, None),
        "s": Int % Range(1, None),
        "evalue": Float % Range(0, 1),
        "x": Bool,
        "r": Str % Choices(
            ["phylum", "class", "order", "family", "genus", "species"]
        ),
        "c": Float % Range(0, 100, inclusive_start=True),
        "exp": Bool,
        "u": Bool,
    },
    outputs=[
        ("abundances", FeatureTable[Frequency]),
        ("taxonomy", FeatureData[Taxonomy])
    ],
    input_descriptions={
        "seqs": "Sequences to be classified.",
        "db": "Kaiju database.",
    },
    parameter_descriptions={
        "z": "Number of threads.",
        "a": "Run mode.",
        "e": "Number of mismatches allowed in Greedy mode.",
        "m": "Minimum match length.",
        "s": "Minimum match score in Greedy mode.",
        "evalue": "Minimum E-value in Greedy mode.",
        "x": "Enable SEG low complexity filter.",
        "r": "Taxonomic rank.",
        "c": "Minimum required number or fraction of reads for "
             "the taxon  (except viruses) to be reported.",
        "exp": "Expand viruses, which are always shown as full "
               "taxon path and read counts are not summarized in "
               "higher taxonomic levels.",
        "u": "Do not count unclassified reads for the total reads "
             "when calculating percentages for classified reads."
    },
    output_descriptions={
        "abundances": "Read abundances.", "taxonomy": "Linked taxonomy."
    },
    name="Classify reads using Kaiju.",
    description="This method uses Kaiju to perform taxonomic "
                "classification of NGS reads.",
    citations=[citations["menzel2016"]],
)<|MERGE_RESOLUTION|>--- conflicted
+++ resolved
@@ -29,19 +29,11 @@
 from q2_types.kraken2 import (
     Kraken2Reports, Kraken2Outputs, Kraken2DB, Kraken2DBReport
 )
-<<<<<<< HEAD
-from q2_types_genomics.kraken2._type import BrackenDB
-from q2_types_genomics.per_sample_data import MAGs, Contigs
-from q2_types_genomics.per_sample_data._type import AlignmentMap
-from q2_types_genomics.reference_db import (
-    ReferenceDB, Diamond, Eggnog, NCBITaxonomy, EggnogProteinSequences,
-    BuscoDB
-=======
 from q2_types.kraken2._type import BrackenDB
 from q2_types.per_sample_sequences._type import AlignmentMap
 from q2_types.reference_db import (
-    ReferenceDB, Diamond, Eggnog, NCBITaxonomy, EggnogProteinSequences
->>>>>>> 1677131d
+    ReferenceDB, Diamond, Eggnog, NCBITaxonomy, EggnogProteinSequences,
+    BuscoDB
 )
 
 citations = Citations.load('citations.bib', package='q2_moshpit')
