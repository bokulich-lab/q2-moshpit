# ----------------------------------------------------------------------------
# Copyright (c) 2022, QIIME 2 development team.
#
# Distributed under the terms of the Modified BSD License.
#
# The full license is in the file LICENSE, distributed with this software.
# ----------------------------------------------------------------------------
from ._method import eggnog_diamond_search, eggnog_annotate
<<<<<<< HEAD
from ._dbs import fetch_eggnog_db, fetch_diamond_db, fetch_eggnog_proteins

__all__ = [
    'eggnog_diamond_search', 'eggnog_annotate', 'fetch_eggnog_db',
    'fetch_diamond_db', 'fetch_eggnog_proteins'
=======
from ._dbs import fetch_eggnog_db, build_custom_diamond_db, fetch_diamond_db


__all__ = [
    'eggnog_diamond_search', 'eggnog_annotate', 'fetch_eggnog_db',
    'fetch_diamond_db', 'build_custom_diamond_db'
>>>>>>> 492dc37d
]<|MERGE_RESOLUTION|>--- conflicted
+++ resolved
@@ -6,18 +6,13 @@
 # The full license is in the file LICENSE, distributed with this software.
 # ----------------------------------------------------------------------------
 from ._method import eggnog_diamond_search, eggnog_annotate
-<<<<<<< HEAD
-from ._dbs import fetch_eggnog_db, fetch_diamond_db, fetch_eggnog_proteins
-
-__all__ = [
-    'eggnog_diamond_search', 'eggnog_annotate', 'fetch_eggnog_db',
-    'fetch_diamond_db', 'fetch_eggnog_proteins'
-=======
-from ._dbs import fetch_eggnog_db, build_custom_diamond_db, fetch_diamond_db
+from ._dbs import (
+    fetch_eggnog_db, fetch_diamond_db, build_custom_diamond_db,
+    fetch_eggnog_proteins
+)
 
 
 __all__ = [
     'eggnog_diamond_search', 'eggnog_annotate', 'fetch_eggnog_db',
-    'fetch_diamond_db', 'build_custom_diamond_db'
->>>>>>> 492dc37d
+    'fetch_diamond_db', 'build_custom_diamond_db', 'fetch_eggnog_proteins'
 ]