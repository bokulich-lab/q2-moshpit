--- conflicted
+++ resolved
@@ -23,15 +23,12 @@
     - samtools
     - qiime2 {{ qiime2_epoch }}.*
     - q2-types-genomics {{ qiime2_epoch }}.*
-<<<<<<< HEAD
     - q2templates {{ qiime2_epoch }}.*
     - eggnog-mapper >=2.1.10
     - diamond
     - click
-=======
     - tqdm
     - xmltodict
->>>>>>> 8b4d715d
 
 test:
   requires:
