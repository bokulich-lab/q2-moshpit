--- conflicted
+++ resolved
@@ -7,7 +7,9 @@
 # ----------------------------------------------------------------------------
 import importlib
 
-from q2_quality_control.plugin_setup import filter_parameters, filter_parameter_descriptions
+from q2_quality_control.plugin_setup import (
+    filter_parameters, filter_parameter_descriptions
+)
 from qiime2.plugin import Metadata
 from q2_moshpit.eggnog.types import (
     EggnogHmmerIdmapDirectoryFmt, EggnogHmmerIdmapFileFmt, EggnogHmmerIdmap
@@ -16,11 +18,8 @@
     BUSCOResultsFormat, BUSCOResultsDirectoryFormat, BuscoDatabaseDirFmt,
     BUSCOResults, BuscoDB
 )
-<<<<<<< HEAD
 from q2_types.bowtie2 import Bowtie2Index
-=======
 from q2_types.profile_hmms import ProfileHMM, MultipleProtein, PressedProtein
->>>>>>> 3f2aeecf
 from q2_types.distance_matrix import DistanceMatrix
 from q2_types.feature_data import (
     FeatureData, Sequence, Taxonomy, ProteinSequence, SequenceCharacteristics
@@ -40,8 +39,7 @@
 import q2_moshpit
 from q2_types.feature_data_mag import MAG
 from q2_types.genome_data import (
-    NOG, Orthologs,
-    GenomeData, Loci, Genes, Proteins
+    NOG, Orthologs, GenomeData, Loci, Genes, Proteins
 )
 from q2_types.kaiju import KaijuDB
 from q2_types.kraken2 import (
@@ -754,8 +752,10 @@
         'db_in_memory': Bool,
     },
     input_descriptions={
-        'sequences': 'Sequences to be searched for hits.',
-        'diamond_db': 'Diamond database.',
+        'sequences': 'Sequence data of the contigs we want to '
+                     'search for hits using the Diamond Database',
+        'diamond_db': 'The filepath to an artifact containing the '
+                      'Diamond database',
     },
     parameter_descriptions={
         'num_cpus': 'Number of CPUs to utilize. \'0\' will '
@@ -1552,51 +1552,6 @@
     description="Filter MAGs based on metadata.",
 )
 
-<<<<<<< HEAD
-I_reads, O_reads = TypeMap({
-    SampleData[SequencesWithQuality]:
-        SampleData[SequencesWithQuality],
-    SampleData[PairedEndSequencesWithQuality]:
-        SampleData[PairedEndSequencesWithQuality],
-})
-
-plugin.pipelines.register_function(
-    function=q2_moshpit.filtering.filter_reads_pangenome,
-    inputs={
-        "reads": I_reads,
-        "index": Bowtie2Index
-    },
-    parameters={
-        k: v for (k, v) in filter_parameters.items() if k != "exclude_seqs"
-    },
-    outputs=[
-        ("filtered_reads", O_reads),
-        ("reference_index", Bowtie2Index)
-    ],
-    input_descriptions={
-        "reads": "Reads to be filtered against the human genome.",
-        "index": "Bowtie2 index of the reference human genome. If not "
-                 "provided, an index combined from the reference GRCh38 "
-                 "human genome and human pangenome will be generated."
-    },
-    parameter_descriptions={
-        k: v for (k, v) in filter_parameter_descriptions.items()
-        if k != "exclude_seqs"
-    },
-    output_descriptions={
-        "filtered_reads": "Original reads without the contaminating "
-                          "human reads.",
-        "reference_index": "Generated combined human reference index. If an "
-                           "index was provided as an input, it will be "
-                           "returned here instead."
-    },
-    name="Remove contaminating human reads.",
-    description="This method generates a Bowtie2 index fo the combined human "
-                "GRCh38 reference genome and the draft human pangenome, and"
-                "uses that index to remove the contaminating human reads form "
-                "the reads provided as input.",
-    citations=[],
-=======
 plugin.methods.register_function(
     function=q2_moshpit.eggnog.fetch_eggnog_hmmer_db,
     inputs={},
@@ -1627,7 +1582,51 @@
         citations["huerta_cepas_eggnog_2019"],
         citations["noauthor_hmmer_nodate"]
     ]
->>>>>>> 3f2aeecf
+)
+
+I_reads, O_reads = TypeMap({
+    SampleData[SequencesWithQuality]:
+        SampleData[SequencesWithQuality],
+    SampleData[PairedEndSequencesWithQuality]:
+        SampleData[PairedEndSequencesWithQuality],
+})
+
+plugin.pipelines.register_function(
+    function=q2_moshpit.filtering.filter_reads_pangenome,
+    inputs={
+        "reads": I_reads,
+        "index": Bowtie2Index
+    },
+    parameters={
+        k: v for (k, v) in filter_parameters.items() if k != "exclude_seqs"
+    },
+    outputs=[
+        ("filtered_reads", O_reads),
+        ("reference_index", Bowtie2Index)
+    ],
+    input_descriptions={
+        "reads": "Reads to be filtered against the human genome.",
+        "index": "Bowtie2 index of the reference human genome. If not "
+                 "provided, an index combined from the reference GRCh38 "
+                 "human genome and human pangenome will be generated."
+    },
+    parameter_descriptions={
+        k: v for (k, v) in filter_parameter_descriptions.items()
+        if k != "exclude_seqs"
+    },
+    output_descriptions={
+        "filtered_reads": "Original reads without the contaminating "
+                          "human reads.",
+        "reference_index": "Generated combined human reference index. If an "
+                           "index was provided as an input, it will be "
+                           "returned here instead."
+    },
+    name="Remove contaminating human reads.",
+    description="This method generates a Bowtie2 index fo the combined human "
+                "GRCh38 reference genome and the draft human pangenome, and"
+                "uses that index to remove the contaminating human reads form "
+                "the reads provided as input.",
+    citations=[],
 )
 
 plugin.register_semantic_types(BUSCOResults, BuscoDB)
