# ----------------------------------------------------------------------------
# Copyright (c) 2022, QIIME 2 development team.
#
# Distributed under the terms of the Modified BSD License.
#
# The full license is in the file LICENSE, distributed with this software.
# ----------------------------------------------------------------------------
import subprocess

<<<<<<< HEAD
import pandas as pd

from q2_types.feature_data import BLAST6
from q2_types.feature_data_mag import OrthologAnnotationDirFmt
from q2_types.genome_data import SeedOrthologDirFmt, OrthologFileFmt
=======
from q2_types.genome_data import (OrthologAnnotationDirFmt, Orthologs,
                                  SeedOrthologDirFmt, OrthologFileFmt)
>>>>>>> 3f2aeecf
from q2_types.reference_db import EggnogRefDirFmt
from q2_types.sample_data import SampleData


def _annotate_seed_orthologs_runner(
        seed_ortholog, eggnog_db, sample_label, output_loc,
        db_in_memory, num_cpus
):
    # at this point instead of being able to specify the type of target
    # orthologs, we want to annotate _all_.

    cmds = ['emapper.py', '-m', 'no_search', '--annotate_hits_table',
            str(seed_ortholog), '--data_dir', str(eggnog_db),
            '-o', str(sample_label), '--output_dir', str(output_loc),
            '--cpu', str(num_cpus)]
    if db_in_memory:
        cmds.append('--dbmem')

    subprocess.run(cmds, check=True, cwd=str(output_loc))


def _eggnog_annotate(
        eggnog_hits: SeedOrthologDirFmt,
        eggnog_db: EggnogRefDirFmt,
        db_in_memory: bool = False,
        num_cpus: int = 1
) -> OrthologAnnotationDirFmt:

    eggnog_db_fp = eggnog_db.path

    result = OrthologAnnotationDirFmt()

    # run analysis
    for relpath, obj_path in eggnog_hits.seed_orthologs.iter_views(
            OrthologFileFmt):
        sample_label = str(relpath).rsplit(r'.', 2)[0]

        _annotate_seed_orthologs_runner(seed_ortholog=obj_path,
                                        eggnog_db=eggnog_db_fp,
                                        sample_label=sample_label,
                                        output_loc=result,
                                        db_in_memory=db_in_memory,
                                        num_cpus=num_cpus)

    return result


def eggnog_annotate(
        ctx,
        eggnog_hits,
        eggnog_db,
        db_in_memory=False,
        num_cpus=1,
        num_partitions=None
):
    _eggnog_annotate = ctx.get_action("moshpit", "_eggnog_annotate")
    collate_annotations = ctx.get_action("moshpit", "collate_annotations")

    if eggnog_hits.type <= SampleData[Orthologs]:
        partition_method = ctx.get_action("moshpit", "partition_orthologs")
    else:
        raise NotImplementedError()

    (partitioned_orthologs, ) = partition_method(eggnog_hits, num_partitions)

    annotations = []
    for orthologs in partitioned_orthologs.values():
        (annotation, ) = _eggnog_annotate(
            orthologs, eggnog_db, db_in_memory, num_cpus
        )
        annotations.append(annotation)

    (collated_annotations, ) = collate_annotations(annotations)
    return collated_annotations


def _extract_generic(
        data: pd.DataFrame, column: str, transform_func: callable
) -> pd.Series:
    data = data.set_index("seed_ortholog", inplace=False)[column]
    data = data.apply(transform_func if data.notna().any() else lambda x: x)
    data = data.stack().reset_index(level=1, drop=True)
    data = data.value_counts()
    for char in ("", "-"):
        if char in data.index:
            data = data.drop(char, axis=0, inplace=False)
    return data


def _extract_cog(data: pd.DataFrame) -> pd.Series:
    return _extract_generic(
        data, "COG_category", lambda x: pd.Series(list(x))
    )


def _extract_kegg_ko(data: pd.DataFrame) -> pd.Series:
    return _extract_generic(
        data, "KEGG_ko", lambda x: pd.Series([i[3:] for i in x.split(",")])
    )


def _extract_kegg_pathway(data: pd.DataFrame) -> pd.Series:
    return _extract_generic(
        data, "KEGG_Pathway", lambda x: pd.Series(
            [i for i in x.split(",") if i.startswith("map")]
        )
    )


def _extract_kegg_module(data: pd.DataFrame) -> pd.Series:
    return _extract_generic(
        data, "KEGG_Module", lambda x: pd.Series(x.split(","))
    )


def _extract_kegg_reaction(data: pd.DataFrame) -> pd.Series:
    return _extract_generic(
        data, "KEGG_Reaction", lambda x: pd.Series(x.split(","))
    )


def _extract_brite(data: pd.DataFrame) -> pd.Series:
    return _extract_generic(
        data, "BRITE", lambda x: pd.Series(x.split(","))
    )


def _extract_caz(data: pd.DataFrame) -> pd.Series:
    return _extract_generic(
        data, "CAZy", lambda x: pd.Series(x.split(","))
    )


def _filter(
        data: pd.DataFrame, max_evalue: float, min_score: float
) -> pd.DataFrame:
    data = data[(data["evalue"] <= max_evalue) & (data["score"] >= min_score)]
    if len(data) == 0:
        raise ValueError(
            "E-value/score filtering resulted in an empty table - "
            "please adjust your thresholds and try again."
        )
    return data


def extract_annotations(
        ortholog_annotations: OrthologAnnotationDirFmt,
        annotation: str,
        max_evalue: float = 1.0,
        min_score: float = 0.0
) -> pd.DataFrame:
    extract_method = globals().get(f"_extract_{annotation}")
    if not extract_method:
        raise NotImplementedError(
            f"Annotation method {annotation} not supported"
        )

    annotations = []
    for _id, fp in ortholog_annotations.annotation_dict().items():
        annot_df = pd.read_csv(
            fp, sep="\t", skiprows=4, index_col=0
        )  # skip the first 4 rows as they contain comments
        annot_df = annot_df.iloc[:-3, :]  # remove the last 3 comment rows
        annot_df = _filter(annot_df, max_evalue, min_score)
        annot_df = extract_method(annot_df)
        annot_df.name = _id
        annotations.append(annot_df)

    result = pd.concat(annotations, axis=1).fillna(0).T
    result.index.name = "id"
    return result<|MERGE_RESOLUTION|>--- conflicted
+++ resolved
@@ -7,16 +7,11 @@
 # ----------------------------------------------------------------------------
 import subprocess
 
-<<<<<<< HEAD
 import pandas as pd
 
-from q2_types.feature_data import BLAST6
-from q2_types.feature_data_mag import OrthologAnnotationDirFmt
-from q2_types.genome_data import SeedOrthologDirFmt, OrthologFileFmt
-=======
-from q2_types.genome_data import (OrthologAnnotationDirFmt, Orthologs,
-                                  SeedOrthologDirFmt, OrthologFileFmt)
->>>>>>> 3f2aeecf
+from q2_types.genome_data import (
+    OrthologAnnotationDirFmt, Orthologs, SeedOrthologDirFmt, OrthologFileFmt
+)
 from q2_types.reference_db import EggnogRefDirFmt
 from q2_types.sample_data import SampleData
 
