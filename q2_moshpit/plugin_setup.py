--- conflicted
+++ resolved
@@ -797,7 +797,6 @@
     citations=[citations["huerta_cepas_eggnog_2019"]]
 )
 
-<<<<<<< HEAD
 # First bool flag only allowed to be True when the DB contains all lineages
 # Second bool flag only allowed to be True when the DB has property "eukaryota"
 # Third bool flag only allowed to be True when the DB has property "prokaryota"
@@ -912,7 +911,7 @@
         Bool % Choices(False),
     ): Int,
 })
-=======
+
 plugin.methods.register_function(
     function=q2_moshpit.partition.partition_sample_data_mags,
     inputs={"mags": SampleData[MAGs]},
@@ -1009,7 +1008,6 @@
     description="Takes a collection of FeatureData[NOG]'s "
                 "and collates them into a single artifact.",
 )
->>>>>>> 4f27961d
 
 busco_params = {
     "mode": Str % Choices(["genome"]),
