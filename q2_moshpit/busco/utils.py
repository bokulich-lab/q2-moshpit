import os
import q2templates
from shutil import copytree
import pandas as pd
import altair as alt
import matplotlib.pyplot as plt
from zipfile import ZipFile
from .._utils import run_command
from copy import deepcopy
from typing import List, Dict
from q2_types_genomics.per_sample_data._format import MultiMAGSequencesDirFmt


arguments_with_hyphens = {
    "auto_lineage": "auto-lineage",
    "auto_lineage_euk": "auto-lineage-euk",
    "auto_lineage_prok": "auto-lineage-prok",
    "list_datasets": "list-datasets",
    "update_data": "update-data",
}


def _parse_busco_params(arg_key, arg_val) -> List[str]:
    """Creates a list with argument and its value to be consumed by MetaBAT 2.
    Argument names will be converted to command line parameters by
    appending a '--' prefix and concatenating words separated by a '_',
    e.g.: 'some_parameter_x' -> '--someParameterX'.
    Args:
        arg_key (str): Argument name.
        arg_val: Argument value.
    Returns:
        [converted_arg, arg_value]: List containing a prepared command line
            parameter and, optionally, its value.
    """

    # If the key is one of
    if arg_key in arguments_with_hyphens.keys():
        arg_key = arguments_with_hyphens[arg_key]

    if isinstance(arg_val, bool) and arg_val:
        return [f"--{arg_key}"]
    else:
        return [f"--{arg_key}", str(arg_val)]


def _draw_busco_plots_for_render(
    df: pd.DataFrame,
    width: int = None,
    height: int = None,
    labelFontSize: int = None,
    titleFontSize: int = None,
) -> str:
    """
    Draws a horizontal normalized bar plot for every sample for which BUSCO was
    run. Each barplot shows the BUSCO results for each of the MAGs in the
    sample. The plots for all samples are drawn in one composite plot which
<<<<<<< HEAD
    is then returned as a dictionary for rendering (but casted to a string).
=======
    is then returned as a dictionary for rendering (but cast to a string).
>>>>>>> fcca323f

    Args:
        df (pd.DataFrame): tabular batch summary for all samples
        width (int): width of the plot
        height (int): height of the plot
        labelFontSize (int): size of the labels in plot
        titleFontSize (int): size of titles in plot

    Output:
        Output plot in dictionary from casted to a string.
    """

    # Clean column names
    df.columns = df.columns.str.replace(" ", "_")
    df.columns = df.columns.str.replace("[^a-zA-Z0-9_]", "", regex=True)
    df.columns = df.columns.str.lower()

    # Rename column "input_file"
    df["mag_id"] = df["input_file"].str.split(".", expand=True)[0]

    # Cast into percent_gaps col to float
    df["percent_gaps"] = df["percent_gaps"].str.split(
        '%', expand=True
    )[0].map(float)

    # Get number of samples
    n_samples = len(df["mag_id"].unique())

    # Format data for plotting
    busco_plot_data = pd.melt(
        df,
        id_vars=["sample_id", "mag_id", "dataset", "n_markers"],
        value_vars=["single", "duplicated", "fragmented", "missing"],
        value_name="BUSCO_percentage",
        var_name="category",
    )

    secondary_plot_data = df[[
        "sample_id",
        "mag_id",
        'scaffold_n50',
        'contigs_n50',
        'percent_gaps',
        'number_of_scaffolds',
    ]]

    # Specify order
    mapping = {"single": 1, "duplicated": 2, "fragmented": 3, "missing": 4}
    busco_plot_data["order"] = busco_plot_data["category"].map(mapping)

    # Estimate fraction of sequences in each BUSCO category
    busco_plot_data["fracc_markers"] = (
        "~"
        + round(
            busco_plot_data["BUSCO_percentage"] *
            busco_plot_data["n_markers"] / 100
        ).map(int).map(str)
        + "/" + busco_plot_data["n_markers"].map(str)
    )

    # Plot
    domain = ["single", "duplicated", "fragmented", "missing"]
    range_ = ["#1E90FF", "#87CEFA", "#FFA500", "#FF7F50"]

    busco_plot = (
        alt.Chart(busco_plot_data)
        .mark_bar()
        .encode(
            x=alt.X(
                "sum(BUSCO_percentage)",
                stack="normalize",
                title="BUSCO fracc."
            ),
            y=alt.Y("mag_id", axis=alt.Axis(title="MAG ID")),
            color=alt.Color(
                "category",
                scale=alt.Scale(domain=domain, range=range_),
                legend=alt.Legend(title="BUSCO Category", orient="top"),
            ),
            order=alt.Order("order", sort="ascending"),
            tooltip=[
                alt.Tooltip("sample_id", title="Sample ID"),
                alt.Tooltip("mag_id", title="MAG ID"),
                alt.Tooltip("dataset", title="Lineage dataset"),
                alt.Tooltip(
                    "fracc_markers",
                    title="Aprox. number of markers in this category"
                ),
                alt.Tooltip("BUSCO_percentage", title="% BUSCOs"),
            ],
            opacity=alt.value(0.85),
        )
        .properties(width=width, height=height * n_samples)
        .facet(row=alt.Row("sample_id", title="Sample ID"))
        .resolve_scale(y="independent")
    )

    # Secondary plot
    # Drop down menu
    dropdown = alt.binding_select(
        options=[
            'scaffold_n50',
            'contigs_n50',
            'percent_gaps',
            'number_of_scaffolds',
        ],
        name="Assambly Statistics: "
    )

    xcol_param = alt.param(
        value='scaffold_n50',
        bind=dropdown
    )

    secondary_plot = alt.Chart(secondary_plot_data).mark_bar().encode(
        x=alt.X('x:Q').title('Assembly Statistic'),
        y=alt.Y('mag_id', axis=None),
        tooltip=[alt.Tooltip('x:Q', title="value")],
        opacity=alt.value(0.85)
    ).transform_calculate(
        x=f'datum[{xcol_param.name}]'
    ).add_params(
        xcol_param
    ).properties(
        width=width,
        height=height * n_samples
    ).facet(
        row=alt.Row(
            "sample_id",
            title=None,
            header=alt.Header(labelFontSize=0)
        )
    ).resolve_scale(
        y="independent"
    )

    # concatenate plots horizontally
    output_plot = alt.hconcat(
        busco_plot, secondary_plot, spacing=3
    ).configure_axis(
        labelFontSize=labelFontSize, titleFontSize=titleFontSize
    ).configure_legend(
        labelFontSize=labelFontSize, titleFontSize=titleFontSize
    ).configure_header(
        labelFontSize=labelFontSize, titleFontSize=titleFontSize
    )

    # Return
    return output_plot.to_json()


def _run_busco(
    output_dir: str, mags: MultiMAGSequencesDirFmt, params: List[str]
) -> Dict[str, str]:
    """Evaluates bins for all samples using BUSCO.

    Args:
        output_dir (str): Location where the final results should be stored.
        mags (MultiMAGSequencesDirFmt): The mags to be analyzed.
        params (List[str]): List of parsed arguments to pass to BUSCO.

    Returns:
        dict: Dictionary where keys are sample IDs and values are the paths
            to the `batch_summary.txt` generated by BUSCO, e.g.
            `tmp/busco_output/<sample_id>/batch_summary.txt`.
    """

    # Define base command
    base_cmd = ["busco", *params]

    # Creates pandas df "manifest" from bins
    manifest: pd.DataFrame = mags.manifest.view(pd.DataFrame)

    # Make a new column in manifest with the directories of files
    # listed in column "filename"
    manifest["sample_dir"] = manifest.filename.apply(
        lambda x: os.path.dirname(x)
    )

    # numpy.ndarray with unique dirs
    sample_dirs = manifest["sample_dir"].unique()

    # Initialize dictionary with paths to run summaries
    path_to_run_summaries = {}

    # For every unique sample dir run busco
    for sample_dir in sample_dirs:
        # Get sample id from tip dirname
        sample = os.path.split(sample_dir)[-1]

        # Deep copy base command extend it with the sample specific
        # info and run it
        cmd = deepcopy(base_cmd)
        cmd.extend([
            "--in",
            sample_dir,
            "--out_path",
            output_dir,
            "-o",
            sample
        ])
        run_command(cmd)

        # Check for output
        path_to_run_summary = os.path.join(
            output_dir, sample, "batch_summary.txt"
        )
        if os.path.isfile(path_to_run_summary):
            path_to_run_summaries[sample] = path_to_run_summary
        else:
            raise FileNotFoundError(
                f"BUSCO batch summary file {path_to_run_summary} not found."
            )

    # Return a dict where key is sample id and value is path
    # "tmp/sample_id/batch_summary.txt"
    return path_to_run_summaries


def _draw_busco_plots(
        path_to_run_summaries: dict, plots_dir: str
        ) -> Dict[str, str]:
    """
    Generates plots for all `batch_summary.txt` (one for every sample)
    and saves them to `plots_dir`.

    Args:
        plots_dir (str): Path where the results should be stored.
        dict: Dictionary where keys are sample IDs and values are the paths
            to the `batch_summary.txt` generated by BUSCO, e.g.
            `tmp/busco_output/<sample_id>/batch_summary.txt`.

    Returns:
        dict: Dictionary where keys are sample IDs and values are the paths
            to the generated plots, e.g.
            `tmp/plots/<sampl_id>/plot_batch_summary.svg`.
    """

    # Initialize output dictionary
    paths_to_plots = {}

    # For every sample make a plot
    for sample_id, path_to_summary in path_to_run_summaries.items():
        # Read in text file as data frame
        df = pd.read_csv(filepath_or_buffer=path_to_summary, sep="\t")

        # Clean column names
        df.columns = df.columns.str.replace(' ', '_')
        df.columns = df.columns.str.replace('[^a-zA-Z0-9_]', '', regex=True)
        df.columns = df.columns.str.lower()
        df["mag_id"] = df["input_file"].str.split('.', expand=True)[0]

        # Make new columns for plotting
        df["single_"] = df["single"]
        df["duplicated_"] = df["single_"] + df["duplicated"]
        df["fragmented_"] = df["duplicated_"] + df["fragmented"]
        df["missing_"] = df["fragmented_"] + df['missing']

        # Create horizontal stacked bar plot
        height = 0.9  # Height of the bars
        a = 0.7

        for i, mag_id in enumerate(df.mag_id.unique()):
            row = df[df["mag_id"] == mag_id]
            plt.barh(
                i, row["missing_"], height, color='r',
                label='Missing', alpha=a
            )
            plt.barh(
                i, row["fragmented_"], height, color='tab:orange',
                label='Fragmented', alpha=a
            )
            plt.barh(
                i, row["duplicated_"], height, color='tab:cyan',
                label='Duplicated', alpha=a
            )
            plt.barh(
                i, row["single_"], height, color='tab:blue',
                label='Single', alpha=a
            )

        # Add vertical lines and adjust x-axis limit
        plt.gca().xaxis.grid(True, linestyle='--', linewidth=0.5)
        plt.xlim(0, 100)

        # Add labels, title, and legend
        plt.ylabel("MAG ID's")
        plt.xlabel('% BUSCO')
        plt.title('')

        if len(df.mag_id.unique()[0]) > 8:
            abbreviated_uuids = [
                uuid[0:8] + "..." for uuid in df.mag_id.unique()
            ]
        else:
            abbreviated_uuids = df.mag_id.unique()

        plt.yticks(range(len(df.mag_id.unique())), abbreviated_uuids)
        plt.legend(
            ['Missing', 'Fragmented', 'Duplicated', 'Single'], loc='lower left'
        )

        # Save figure to file
        output_name = os.path.join(
            plots_dir, sample_id, "plot_batch_summary.svg"
        )
        os.makedirs(os.path.dirname(output_name), exist_ok=True)
        plt.savefig(output_name, format="svg", bbox_inches='tight')

        # Save path to dictionary
        paths_to_plots[sample_id] = output_name

    # Return paths to all generated plots
    return paths_to_plots


def _zip_busco_plots(paths_to_plots: dict, zip_path: str) -> None:
    """
    Creates a single zip archive containing all plots produced by BUSCO,
    one for each sample.

    Args:
        paths_to_plots: Dictionary mapping sample to plot path.
        zip_path (str): The path to the zip archive.
    """

    # Get shortest common path between files
    common_path = os.path.commonpath(paths_to_plots.values())

    # Write to zipfile
    with ZipFile(zip_path, "w") as zf:
        for _, path_to_plot in paths_to_plots.items():
            arcname = os.path.relpath(path_to_plot, common_path)
            zf.write(path_to_plot, arcname=arcname)


def _collect_summaries_and_save(
        all_summaries_path: str,
        path_to_run_summaries: dict
        ) -> pd.DataFrame:
    """
    Reads-in the sample wise summaries and concatenates them it one
    pd.DataFrame, which is saved to file.

    Args:
        all_summaries_path (str): Directory path where to write the 
            pd.DataFrame 
        path_to_run_summaries (dict): dict where key is sample id
        and value is path "tmp/sample_id/batch_summary.txt"

    Returns:
        all_summaries_df (pd.DataFrame): Data frame composed of the individual
        run summaries.
    """

    all_summaries_list = []
    for sample_id, path_to_summary in path_to_run_summaries.items():
        df = pd.read_csv(filepath_or_buffer=path_to_summary, sep="\t")
        df["sample_id"] = sample_id
        all_summaries_list.append(df)

    # Concatenate
    all_summaries_df = pd.concat(all_summaries_list, ignore_index=True)

    # Save to file
    all_summaries_df.to_csv(all_summaries_path, index=False)

    return all_summaries_df


def _render_html(
        output_dir: str,
        all_summaries_df: pd.DataFrame,
        ):
    """
    Renders an qiime2 html file with the plots summarizing the BUSCO output.

    Args:
        output_dir (str): Directory path where to write the pd.DataFrame
        all_summaries_df (pd.DataFrame): Data frame composed of the individual
            run summaries.
    """
    # Prepare context for jinja2 template
    context = {
        "tabs": [{"title": "BUSCO Results", "url": "index.html"}],
        "vega_plots_overview": _draw_busco_plots_for_render(
            all_summaries_df,
            width=600,
            height=18,
            titleFontSize=20,
            labelFontSize=17,
        ),
    }

    # Copy BUSCO results from tmp dir to output_dir
    moshpit_path = os.path.dirname(  # Path to parent dir, q2_moshpit
        os.path.dirname(__file__)
    )
    TEMPLATES = os.path.join(moshpit_path, "assets")
    index = os.path.join(TEMPLATES, "busco", "index.html")
    copytree(
        src=os.path.join(TEMPLATES, "busco"),
        dst=output_dir,
        dirs_exist_ok=True
    )

    # Render
    templates = [index]
    q2templates.render(templates, output_dir, context=context)

    # Remove unwanted files
    # until Bootstrap 3 is replaced with v5, remove the v3 scripts as
    # the HTML files are adjusted to work with v5
    os.remove(
        os.path.join(
            output_dir, "q2templateassets", "css", "bootstrap.min.css"
            )
    )
    os.remove(
        os.path.join(
            output_dir, "q2templateassets", "js", "bootstrap.min.js"
            )
    )<|MERGE_RESOLUTION|>--- conflicted
+++ resolved
@@ -54,11 +54,7 @@
     Draws a horizontal normalized bar plot for every sample for which BUSCO was
     run. Each barplot shows the BUSCO results for each of the MAGs in the
     sample. The plots for all samples are drawn in one composite plot which
-<<<<<<< HEAD
     is then returned as a dictionary for rendering (but casted to a string).
-=======
-    is then returned as a dictionary for rendering (but cast to a string).
->>>>>>> fcca323f
 
     Args:
         df (pd.DataFrame): tabular batch summary for all samples
