--- conflicted
+++ resolved
@@ -18,11 +18,7 @@
 __version__ = get_versions()["version"]
 del get_versions
 
-<<<<<<< HEAD
-__all__ = ["metabat2", "bracken", "classification", "database", "eggnog", "busco"]
-=======
 __all__ = [
     'metabat2', 'bracken', 'classification', 'database',
-    'dereplicate_mags', 'eggnog'
-]
->>>>>>> d01d17fe
+    'dereplicate_mags', 'eggnog', 'busco',
+]