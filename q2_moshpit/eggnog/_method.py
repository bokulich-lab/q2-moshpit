--- conflicted
+++ resolved
@@ -14,21 +14,15 @@
 import pandas as pd
 import qiime2.util
 from typing import Union
-<<<<<<< HEAD
+from q2_types.per_sample_sequences import ContigSequencesDirFmt, Contigs
 from q2_types.per_sample_sequences import (
     ContigSequencesDirFmt, MultiMAGSequencesDirFmt
 )
-=======
-from q2_types.per_sample_sequences import ContigSequencesDirFmt, Contigs
->>>>>>> 897d7e04
 from q2_types.genome_data import SeedOrthologDirFmt, OrthologFileFmt
 from q2_types.reference_db import (
     EggnogRefDirFmt, DiamondDatabaseDirFmt
 )
-<<<<<<< HEAD
-=======
 from q2_types.feature_data import DNAFASTAFormat, FeatureData, BLAST6
->>>>>>> 897d7e04
 from q2_types.feature_data_mag import (
     OrthologAnnotationDirFmt, MAGSequencesDirFmt, MAG
 )
@@ -36,13 +30,6 @@
 
 
 def eggnog_diamond_search(
-<<<<<<< HEAD
-        sequences: Union[
-            ContigSequencesDirFmt,
-            MultiMAGSequencesDirFmt,
-            MAGSequencesDirFmt,
-        ],
-=======
         ctx,
         sequences,
         diamond_db,
@@ -79,8 +66,11 @@
 
 
 def _eggnog_diamond_search(
-        sequences: Union[ContigSequencesDirFmt, MAGSequencesDirFmt],
->>>>>>> 897d7e04
+        sequences: Union[
+            ContigSequencesDirFmt,
+            MultiMAGSequencesDirFmt,
+            MAGSequencesDirFmt
+        ],
         diamond_db: DiamondDatabaseDirFmt,
         num_cpus: int = 1, db_in_memory: bool = False
 ) -> (SeedOrthologDirFmt, pd.DataFrame):
