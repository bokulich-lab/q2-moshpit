--- conflicted
+++ resolved
@@ -9,11 +9,7 @@
 from typing import List
 
 
-<<<<<<< HEAD
-def run_command(cmd, env=None, verbose=True, **kwargs):
-=======
-def run_command(cmd, env=None, verbose=True, pipe=False):
->>>>>>> 3c1c8d61
+def run_command(cmd, env=None, verbose=True, pipe=False, **kwargs):
     if verbose:
         print("Running external command line application(s). This may print "
               "messages to stdout and/or stderr.")
