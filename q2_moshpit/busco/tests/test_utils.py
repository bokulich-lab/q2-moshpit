--- conflicted
+++ resolved
@@ -138,48 +138,6 @@
             filename="batch_summary_sample1.txt", delim="\t"
         )
 
-<<<<<<< HEAD
-    # Test `_draw_busco_plots_for_render`
-    def test_draw_busco_plots_for_render(self):
-        """
-        Tests function `_draw_busco_plots_for_render`.
-        Checks for dictionary equality.
-        """
-        # Load data
-        p = self.get_data_path("all_batch_summaries.csv")
-        all_summaries_df = pd.read_csv(p)
-
-        # Draw plot
-        observed = _draw_busco_plots_for_render(
-            all_summaries_df,
-            width=500,
-            height=30,
-            titleFontSize=20,
-            labelFontSize=17,
-            spacing=20
-        )
-
-        # Replace param value to make the dict altair version invariant
-        for i in '0123456789':
-            observed = observed.replace(f"param_{i}", "param_i")
-
-        # Json string to dict
-        observed = json.loads(observed)
-
-        # Remove $schema k-v pair (also altair version variant)
-        observed.pop("$schema")
-
-        # Load expected data
-        p = self.get_data_path("plot_as_dict.json")
-        with open(p, "r") as json_file:
-            expected = json_file.read()
-
-        # Json string to dictionary
-        expected = json.loads(expected)
-
-        self.maxDiff = None
-        self.assertDictEqual(expected, observed)
-=======
     # # Test `_draw_busco_plots_for_render`
     # def test_draw_busco_plots_for_render(self):
     #     """
@@ -220,7 +178,6 @@
 
     #     self.maxDiff = None
     #     self.assertDictEqual(expected, observed)
->>>>>>> 4f27961d
 
     # Test `_draw_busco_plots`
     def mock_draw_busco_plots(self, tmp_path: str, num_files: int) -> dict:
