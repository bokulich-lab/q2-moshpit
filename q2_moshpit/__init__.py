# ----------------------------------------------------------------------------
# Copyright (c) 2022-2023, QIIME 2 development team.
#
# Distributed under the terms of the Modified BSD License.
#
# The full license is in the file LICENSE, distributed with this software.
# ----------------------------------------------------------------------------

from .dereplication import dereplicate_mags
from .kaiju import classification as kaiju_class, database as kaiju_db
from .kraken2 import (
    classification as kraken_class, database as kraken_db, bracken
)
from .metabat2 import metabat2
from . import prodigal
from . import eggnog
from . import busco


from ._version import get_versions
__version__ = get_versions()['version']
del get_versions

__all__ = [
<<<<<<< HEAD
    'metabat2', 'bracken', 'classification', 'database',
    'dereplicate_mags', 'eggnog', 'busco', 'prodigal'
=======
    'metabat2', 'bracken', 'kraken_class', 'kraken_db',
    'kaiju_class', 'kaiju_db', 'dereplicate_mags', 'eggnog', 'busco'
>>>>>>> 06689916
]<|MERGE_RESOLUTION|>--- conflicted
+++ resolved
@@ -22,11 +22,7 @@
 del get_versions
 
 __all__ = [
-<<<<<<< HEAD
-    'metabat2', 'bracken', 'classification', 'database',
-    'dereplicate_mags', 'eggnog', 'busco', 'prodigal'
-=======
     'metabat2', 'bracken', 'kraken_class', 'kraken_db',
-    'kaiju_class', 'kaiju_db', 'dereplicate_mags', 'eggnog', 'busco'
->>>>>>> 06689916
+    'kaiju_class', 'kaiju_db', 'dereplicate_mags', 'eggnog', 
+    'busco', 'prodigal'
 ]