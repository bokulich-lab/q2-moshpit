--- conflicted
+++ resolved
@@ -756,10 +756,8 @@
         'db_in_memory': Bool,
     },
     input_descriptions={
-        'sequences': 'Sequence data of the contigs we want to '
-                     'search for hits using the Diamond Database.',
-        'diamond_db': 'The filepath to an artifact containing the '
-                      'Diamond database.',
+        'sequences': 'Sequences to be searched for ortholog hits.',
+        'diamond_db': 'Diamond database.',
     },
     parameter_descriptions={
         'num_cpus': 'Number of CPUs to utilize. \'0\' will '
@@ -1588,7 +1586,51 @@
     ]
 )
 
-<<<<<<< HEAD
+I_reads, O_reads = TypeMap({
+    SampleData[SequencesWithQuality]:
+        SampleData[SequencesWithQuality],
+    SampleData[PairedEndSequencesWithQuality]:
+        SampleData[PairedEndSequencesWithQuality],
+})
+
+plugin.pipelines.register_function(
+    function=q2_moshpit.filtering.filter_reads_pangenome,
+    inputs={
+        "reads": I_reads,
+        "index": Bowtie2Index
+    },
+    parameters={
+        k: v for (k, v) in filter_parameters.items() if k != "exclude_seqs"
+    },
+    outputs=[
+        ("filtered_reads", O_reads),
+        ("reference_index", Bowtie2Index)
+    ],
+    input_descriptions={
+        "reads": "Reads to be filtered against the human genome.",
+        "index": "Bowtie2 index of the reference human genome. If not "
+                 "provided, an index combined from the reference GRCh38 "
+                 "human genome and the human pangenome will be generated."
+    },
+    parameter_descriptions={
+        k: v for (k, v) in filter_parameter_descriptions.items()
+        if k != "exclude_seqs"
+    },
+    output_descriptions={
+        "filtered_reads": "Original reads without the contaminating "
+                          "human reads.",
+        "reference_index": "Generated combined human reference index. If an "
+                           "index was provided as an input, it will be "
+                           "returned here instead."
+    },
+    name="Remove contaminating human reads.",
+    description="This method generates a Bowtie2 index fo the combined human "
+                "GRCh38 reference genome and the draft human pangenome, and"
+                "uses that index to remove the contaminating human reads from "
+                "the reads provided as input.",
+    citations=[],
+)
+
 M_abundance_in, P_abundance_out = TypeMap({
     Str % Choices(['rpkm']): Properties('rpkm'),
     Str % Choices(['tpm']): Properties('tpm'),
@@ -1632,50 +1674,6 @@
     description="This method estimates MAG abundances by mapping the "
                 "reads to MAGs and calculating respective metric values"
                 "which are then used as a proxy for the frequency.",
-=======
-I_reads, O_reads = TypeMap({
-    SampleData[SequencesWithQuality]:
-        SampleData[SequencesWithQuality],
-    SampleData[PairedEndSequencesWithQuality]:
-        SampleData[PairedEndSequencesWithQuality],
-})
-
-plugin.pipelines.register_function(
-    function=q2_moshpit.filtering.filter_reads_pangenome,
-    inputs={
-        "reads": I_reads,
-        "index": Bowtie2Index
-    },
-    parameters={
-        k: v for (k, v) in filter_parameters.items() if k != "exclude_seqs"
-    },
-    outputs=[
-        ("filtered_reads", O_reads),
-        ("reference_index", Bowtie2Index)
-    ],
-    input_descriptions={
-        "reads": "Reads to be filtered against the human genome.",
-        "index": "Bowtie2 index of the reference human genome. If not "
-                 "provided, an index combined from the reference GRCh38 "
-                 "human genome and the human pangenome will be generated."
-    },
-    parameter_descriptions={
-        k: v for (k, v) in filter_parameter_descriptions.items()
-        if k != "exclude_seqs"
-    },
-    output_descriptions={
-        "filtered_reads": "Original reads without the contaminating "
-                          "human reads.",
-        "reference_index": "Generated combined human reference index. If an "
-                           "index was provided as an input, it will be "
-                           "returned here instead."
-    },
-    name="Remove contaminating human reads.",
-    description="This method generates a Bowtie2 index fo the combined human "
-                "GRCh38 reference genome and the draft human pangenome, and"
-                "uses that index to remove the contaminating human reads from "
-                "the reads provided as input.",
->>>>>>> e16ac9d5
     citations=[],
 )
 
